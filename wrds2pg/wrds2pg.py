# Run the SAS code on the WRDS server and get the result
import pandas as pd
from io import StringIO
import re, subprocess, os, paramiko
from time import gmtime, strftime
from sqlalchemy import create_engine, inspect
from sqlalchemy import text
import duckdb
from pathlib import Path
import shutil
import gzip
import tempfile
import pyarrow.parquet as pq
import pyarrow as pa
import time
from datetime import datetime

from sqlalchemy.engine import reflection
from os import getenv

client = paramiko.SSHClient()
wrds_id = getenv("WRDS_ID")

import warnings
warnings.filterwarnings(action='ignore', module='.*paramiko.*')

def get_process(sas_code, wrds_id=None, fpath=None):

    if client:
        client.close()
        
    if wrds_id:
        """Function runs SAS code on WRDS server and
        returns result as pipe on stdout."""
        client.load_system_host_keys()
        client.set_missing_host_key_policy(paramiko.WarningPolicy())
        client.connect('wrds-cloud-sshkey.wharton.upenn.edu',
                       username=wrds_id, compress=False)
        command = "qsas -stdio -noterminal"
        stdin, stdout, stderr = client.exec_command(command)
        stdin.write(sas_code)
        stdin.close()

        channel = stdout.channel
        # indicate that we're not going to write to that channel anymore
        channel.shutdown_write()
        return stdout

    elif fpath:

        p=subprocess.Popen(['sas', '-stdio', '-noterminal'],
                           stdin=subprocess.PIPE,
                           stdout=subprocess.PIPE, stderr=subprocess.PIPE,
                           universal_newlines=True)
        p.stdin.write(sas_code)
        p.stdin.close()

        return p.stdout

def code_row(row):

    """A function to code PostgreSQL data types using output from SAS's PROC CONTENTS."""

    format_ = row['format']
    formatd = row['formatd']
    formatl = row['formatl']
    col_type = row['type']

    if col_type==2:
        return 'text'

    if not pd.isnull(format_):
        if re.search(r'datetime', format_, re.I):
            return 'timestamp'
        elif format_ =='TIME8.' or re.search(r'time', format_, re.I) or format_=='TOD':
            return "time"
        elif re.search(r'(date|yymmdd|mmddyy)', format_, re.I):
            return "date"

    if format_ == "BEST":
        return 'float8'
    if formatd != 0:
        return 'float8'
    if formatd == 0 and formatl != 0:
        return 'int8'
    if formatd == 0 and formatl == 0:
        return 'float8'
    else:
        return 'text'

################################################
# 1. Get format of variables on WRDS table     #
################################################
# SAS code to extract information about the datatypes of the SAS data.
# Note that there are some date formates that don't work with this code.
def get_row_sql(row):
    """Function to get SQL to create column from row in PROC CONTENTS."""
    postgres_type = row['postgres_type']
    if postgres_type == 'timestamp':
        postgres_type = 'text'

    return '"' + row['name'].lower() + '" ' + postgres_type

def sas_to_pandas(sas_code, wrds_id, fpath=None, encoding=None):

    """Function that runs SAS code on WRDS or local server
    and returns a Pandas data frame."""
    if not encoding:
        encoding = "utf-8"
    
    p = get_process(sas_code, wrds_id, fpath)

    if wrds_id:
        df = pd.read_csv(StringIO(p.read().decode(encoding)))
    else:
        df = pd.read_csv(StringIO(p.read()))
    df.columns = map(str.lower, df.columns)
    p.close()

    return(df)

def make_sas_code(table_name, schema, wrds_id=None, fpath=None, \
                  rpath=None, drop="", keep="", rename="", \
                  alt_table_name=None, sas_schema=None):
    if not sas_schema:
        sas_schema = schema
        
    if fpath:
        libname_stmt = "libname %s '%s';" % (sas_schema, fpath)
        
    elif rpath:
        libname_stmt = "libname %s '%s';" % (sas_schema, rpath)
    else:
        libname_stmt = ""

    sas_template = """
        options nonotes nosource;
        %s

        * Use PROC CONTENTS to extract the information desired.;
        proc contents data=%s.%s(%s %s obs=1 %s) out=schema noprint;
        run;

        proc sort data=schema;
            by varnum;
        run;

        * Now dump it out to a CSV file;
        proc export data=schema(keep=name format formatl 
                                      formatd length type)
            outfile=stdout dbms=csv;
        run;
    """

    if rename != '':
        rename_str = "rename=(" + rename + ") "
    else:
        rename_str = ""

    if drop != '':
        drop_str = "drop=" + drop 
    else:
        drop_str = ""
        
    if keep != '':
        keep_str = "keep=" + keep 
    else:
        keep_str = ""

    sas_code = sas_template % (libname_stmt, sas_schema, table_name, drop_str,
                               keep_str, rename_str)
    return sas_code
                             

def get_table_sql(table_name, schema, wrds_id=None, fpath=None, \
                  rpath=None, drop="", keep="", rename="", return_sql=True, \
                  alt_table_name=None, col_types=None, sas_schema=None):
                      
    if not alt_table_name:
        alt_table_name = table_name
    
    if not col_types:
        col_types = {}
        
    sas_code = make_sas_code(table_name=table_name, \
                             schema = schema, wrds_id=wrds_id, fpath=fpath, \
                  rpath=rpath, drop=drop, keep=keep, rename=rename, \
                  alt_table_name=alt_table_name, sas_schema=sas_schema)
    
    # Run the SAS code on the WRDS server and get the result
    df = sas_to_pandas(sas_code, wrds_id, fpath)
    
    # Make all variable names lower case, get
    # inferred types, then set explicit types if given
    # Identify the datetime fields. These need special handling.
    df['name'] = df['name'].str.lower()
    df['postgres_type'] = df.apply(code_row, axis=1)
    datetimes_inferred = df.loc[df['postgres_type']=="timestamp", "name"]
    datetimes_inferred_cols = [field.lower() for field in datetimes_inferred
                                 if field not in col_types.keys()]
    datetimes_specified = [col for col in col_types if col_types[col]=='timestamp']
    datetimes = list(set(datetimes_inferred_cols + datetimes_specified))
    
    if col_types:
        for var in col_types.keys():
            df.loc[df.name == var, 'postgres_type'] = col_types[var]
    rows_str = df.apply(get_row_sql, axis=1).str.cat(sep=", ")
    make_table_sql = "CREATE TABLE " + schema + "." + alt_table_name + " (" + \
                      rows_str + ")"
    
    if return_sql:
        return {"sql": make_table_sql, "datetimes": datetimes}
    else:
        df['name'] = df['name'].str.lower()
        return df

def get_wrds_sas(table_name, schema, wrds_id=None, fpath=None, rpath=None,
                     drop="", keep="", fix_cr = False, 
                     fix_missing = False, obs="", rename="",
                     encoding=None, sas_encoding=None):
    if fix_cr:
        fix_missing = True;
        fix_cr_code = """
            * fix_cr_code;
            array _char _character_;
            
            do over _char;
                _char = compress(_char, , 'kw');
            end;"""
    else:
        fix_cr_code = ""

    if fpath:
        libname_stmt = "libname %s '%s';" % (schema, fpath)
    elif rpath:
        libname_stmt = "libname %s '%s';" % (schema, rpath)
    else:
        libname_stmt = ""

    if rename != '':
        rename_str = " rename=(" + rename + ")"
    else:
        rename_str = ""
        
    if not sas_encoding:
        sas_encoding_str=""
    else:
        sas_encoding_str="(encoding='" + sas_encoding + "')"

    if fix_missing or drop != '' or obs != '' or keep !='':
        # If need to fix special missing values, then convert them to
        # regular missing values, then run PROC EXPORT
        if table_name == "dsf":
            dsf_fix = """
                * dsf_fix;
                format numtrd 8.;\n"""
        else:
            dsf_fix = ""

        if obs != "":
            obs_str = " obs=" + str(obs)
        else:
            obs_str = ""

        if drop != "":
            drop_str = "drop=" + drop + " "
        else:
            drop_str = ""
        
        if keep != "":
            keep_str = "keep=" + keep + " "
        else:
            keep_str = ""
        
        if keep:
            print(keep_str)
        
        if obs != '' or drop != '' or rename != '' or keep != '':
            sas_table = table_name + "(" + drop_str + keep_str + \
                                           obs_str + rename_str + ")"
        else:
            sas_table = table_name

        if table_name == "fund_names":
            fund_names_fix = """
                proc sql;
                    DELETE FROM %s%s
                    WHERE prxmatch('\\D', first_offer_dt) ge 1;
                quit;""" % (wrds_id, table_name)
        else:
            fund_names_fix = ""

        # Cut table name to no more than 32 characters
        # (A SAS limitation)
        new_table = "%s%s" % (schema, table_name)
        new_table = new_table[0:min(len(new_table), 32)]
        
        if fix_missing:
            fix_missing_str = """
                * fix_missing code;
                array allvars _numeric_ ;

                do over allvars;
                  if missing(allvars) then allvars = . ;
                end;"""
        else:
            fix_missing_str = ""
        
        sas_template = """
            options nosource nonotes;

            %s

            * Fix missing values;
            data %s;
                set %s.%s%s; 

                %s
                
                %s

                %s
            run;

            * fund_names_fix;
            %s

            proc export data=%s(encoding="wlatin1") outfile=stdout dbms=csv;
            run;"""
        sas_code = sas_template % (libname_stmt, new_table, 
                                   schema, sas_table, sas_encoding_str, dsf_fix,
                                   fix_cr_code, fix_missing_str, fund_names_fix, new_table)
                              
    else:

        sas_template = """
            options nosource nonotes;
            %s

            proc export data=%s.%s(%s encoding="wlatin1") outfile=stdout dbms=csv;
            run;"""

        sas_code = sas_template % (libname_stmt, schema, table_name, rename_str) 
    return sas_code        
    
def get_wrds_process(table_name, schema, wrds_id=None, fpath=None, rpath=None,
                     drop="", keep="", fix_cr = False, 
                     fix_missing = False, obs="", rename="",
                     encoding=None, sas_encoding=None):
    sas_code = get_wrds_sas(table_name=table_name, wrds_id=wrds_id,
                                    rpath=rpath, fpath=fpath, schema=schema, 
                                    drop=drop, rename=rename, keep=keep, fix_cr=fix_cr,
                                    fix_missing=fix_missing, obs=obs, encoding=encoding,
                                    sas_encoding=sas_encoding)
    
    p = get_process(sas_code, wrds_id=wrds_id, fpath=fpath)
    return(p)

def wrds_to_pandas(table_name, schema, wrds_id, rename="", 
                   drop="", obs=None, encoding=None, fpath=None, rpath=None,
                   sas_schema=None):

    if not encoding:
        encoding = "utf-8"

    if not sas_schema:
        sas_schema = schema

    p = get_wrds_process(table_name, sas_schema, wrds_id, drop=drop, rename=rename, obs=obs,
                         fpath=fpath, rpath=rpath)
    df = pd.read_csv(StringIO(p.read().decode(encoding)))
    df.columns = map(str.lower, df.columns)
    p.close()

    return(df)

def get_modified_str(table_name, sas_schema, wrds_id, encoding=None, rpath=None):
    
    if not encoding:
        encoding = "utf-8"

    if not rpath:
        rpath = sas_schema
    
    sas_code = "proc contents data=" + rpath + "." + table_name + "(encoding='wlatin1');"

    p = get_process(sas_code, wrds_id)
    contents = p.readlines()
    modified = ""

    next_row = False
    for line in contents:
        if next_row:
            line = re.sub(r"^\s+(.*)\s+$", r"\1", line)
            line = re.sub(r"\s+$", "", line)
            if not re.findall(r"Protection", line):
                modified += " " + line.rstrip()
            next_row = False

        if re.match(r"Last Modified", line):
            modified = re.sub(r"^Last Modified\s+(.*?)\s{2,}.*$", r"Last modified: \1", line)
            modified = modified.rstrip()
            next_row = True

    return modified

def get_table_comment(table_name, schema, engine):

    if engine.dialect.has_table(engine.connect(), table_name, schema=schema):
        sql = """SELECT obj_description('"%s"."%s"'::regclass, 'pg_class')""" % (schema, table_name)
        with engine.connect() as conn:
            res = conn.execute(text(sql)).fetchone()[0]
        return(res)
    else:
        return ""
        
def set_table_comment(table_name, schema, comment, engine):

    connection = engine.connect()
    trans = connection.begin()
    sql = """
        COMMENT ON TABLE "%s"."%s" IS '%s'""" % (schema, table_name, comment)

    try:
        res = connection.execute(text(sql))
        trans.commit()
    except:
        trans.rollback()
        raise

    return True

def wrds_to_pg(table_name, schema, engine, wrds_id=None,
               fpath=None, rpath=None, fix_missing=False, fix_cr=False, 
               drop="", obs="", rename="", keep="",
               alt_table_name = None, encoding=None, col_types=None, create_roles=True,
               sas_schema=None, sas_encoding=None):

    if not alt_table_name:
        alt_table_name = table_name
    
    if not sas_schema:
        sas_schema = schema
        
    make_table_data = get_table_sql(table_name=table_name, wrds_id=wrds_id,
                                    rpath=rpath, fpath=fpath, schema=schema, 
                                    drop=drop, rename=rename, keep=keep,
                                    alt_table_name=alt_table_name, col_types=col_types,
                                    sas_schema=sas_schema)

    process_sql("DROP TABLE IF EXISTS " + schema + "." + alt_table_name + " CASCADE", engine)
        
    # Create schema (and associated role) if necessary
    insp = inspect(engine)
    if not schema in insp.get_schema_names():
        process_sql("CREATE SCHEMA " + schema, engine)
            
        if create_roles:
            if not role_exists(engine, schema):
                create_role(engine, schema)
            process_sql("ALTER SCHEMA " + schema + " OWNER TO " + schema, engine)
            if not role_exists(engine, "%s_access" % schema):
                create_role(engine, "%s_access" % schema)
            process_sql("GRANT USAGE ON SCHEMA " + schema + " TO " + 
                         schema + "_access", engine)
    process_sql(make_table_data["sql"], engine)
        
    now = strftime("%H:%M:%S", gmtime())
    print("Beginning file import at %s." % now)
    print("Importing data into %s.%s" % (schema, alt_table_name))
    p = get_wrds_process(table_name=table_name, fpath=fpath, rpath=rpath,
                                 schema=sas_schema, wrds_id=wrds_id,
                                 drop=drop, keep=keep, fix_cr=fix_cr, fix_missing=fix_missing, 
                                 obs=obs, rename=rename, sas_encoding=sas_encoding)

    res = wrds_process_to_pg(alt_table_name, schema, engine, p, encoding)
    now = strftime("%H:%M:%S", gmtime())
    print("Completed file import at %s." % now)

    for var in make_table_data["datetimes"]:
        print("Fixing %s" % var)
        sql = r"""
            ALTER TABLE "%s"."%s"
            ALTER %s TYPE timestamp
            USING regexp_replace(%s, '(\d{2}[A-Z]{3}\d{2,4}):?(.*$)', '\1 \2' )::timestamp""" % (schema, alt_table_name, var, var)
        process_sql(sql, engine)

    return res

def wrds_process_to_pg(table_name, schema, engine, p, encoding=None):
    # The first line has the variable names ...
    
    if not encoding:
        encoding = "UTF8"
    
    var_names = p.readline().rstrip().lower().split(sep=",")
    
    # ... the rest is the data
    copy_cmd =  "COPY " + schema + "." + table_name + ' ("' + '", "'.join(var_names) + '")'
    copy_cmd += " FROM STDIN CSV ENCODING '%s'" % encoding
    
    with engine.connect() as conn:
        connection_fairy = conn.connection
        try:
            with connection_fairy.cursor() as curs:
                curs.execute("SET DateStyle TO 'ISO, MDY'")
                curs.copy_expert(copy_cmd, p)
                curs.close()
        finally:
            connection_fairy.commit()
            conn.close()
            p.close()
    return True

def wrds_update(table_name, schema, host=os.getenv("PGHOST"), dbname=os.getenv("PGDATABASE"), engine=None, 
        wrds_id=os.getenv("WRDS_ID"), rpath=None, fpath=None, force=False, fix_missing=False, fix_cr=False, drop="", keep="", 
        obs="", rename="", alt_table_name=None, encoding=None, col_types=None, create_roles=True,
        sas_schema=None, sas_encoding=None):
          
    if not sas_schema:
        sas_schema = schema
        
    if not alt_table_name:
        alt_table_name = table_name
        
    if not engine:
        if not (host and dbname):
            print("Error: Missing connection variables. Please specify engine or (host, dbname).")
            quit()
        else:
            engine = create_engine("postgresql://" + host + "/" + dbname) 
    if wrds_id:
        # 1. Get comments from PostgreSQL database
        comment = get_table_comment(alt_table_name, schema, engine)
        
        # 2. Get modified date from WRDS
        modified = get_modified_str(table_name, sas_schema, wrds_id, 
                                    encoding=encoding, rpath=rpath)
    else:
        comment = 'Updated on ' + strftime("%Y-%m-%d %H:%M:%S", gmtime())
        modified = comment
        # 3. If updated table available, get from WRDS
    if modified == comment and not force and not fpath:
        print(schema + "." + alt_table_name + " already up to date")
        return False
    elif modified == "" and not force:
        print("WRDS flaked out!")
        return False
    else:
        if fpath:
            print("Importing local file.")
        elif force:
            print("Forcing update based on user request.")
        else:
            print("Updated %s.%s is available." % (schema, table_name))
            print("Getting from WRDS.\n")
        wrds_to_pg(table_name=table_name, schema=schema, engine=engine, wrds_id=wrds_id,
                rpath=rpath, fpath=fpath, fix_missing=fix_missing, fix_cr=fix_cr,
                drop=drop, keep=keep, obs=obs, rename=rename, alt_table_name=alt_table_name,
                encoding=encoding, col_types=col_types, create_roles=create_roles,
                sas_schema=sas_schema, sas_encoding=sas_encoding)
        set_table_comment(alt_table_name, schema, modified, engine)
        
        if create_roles:
            if not role_exists(engine, schema):
                create_role(engine, schema)
            
            sql = r"""
                ALTER TABLE "%s"."%s" OWNER TO %s""" % (schema, alt_table_name, schema)
            with engine.connect() as conn:
                conn.execute(text(sql))

            if not role_exists(engine, "%s_access" % schema):
                create_role(engine, "%s_access" % schema)
                
            sql = r"""
                GRANT SELECT ON "%s"."%s"  TO %s_access""" % (schema, alt_table_name, schema)
            res = process_sql(sql, engine)
        else:
            res = True

        return res

def process_sql(sql, engine):

    connection = engine.connect()
    trans = connection.begin()

    try:
        res = connection.execute(text(sql))
        trans.commit()
    except:
        trans.rollback()
        raise

    return True

def run_file_sql(file, engine):
    f = open(file, 'r')
    sql = f.read()
    print("Running SQL in %s" % file)
    
    for i in sql.split(";"):
        j = i.strip()
        if j != "":
            print("\nRunning SQL: %s;" % j)
            process_sql(j, engine)
            
def make_engine(host=None, dbname=None, wrds_id=None):
    if not dbname:
        dbname = getenv("PGDATABASE")
    if not host:
        host = getenv("PGHOST", "localhost")
    if not wrds_id:
        wrds_id = getenv("WRDS_ID")
    
    engine = create_engine("postgresql://" + host + "/" + dbname)
    return engine
  
def role_exists(engine, role):
    with engine.connect() as conn:
        res = conn.execute(text("SELECT COUNT(*) FROM pg_roles WHERE rolname='%s'" % role))
        rs = [r[0] for r in res]
    
    return rs[0] > 0

def create_role(engine, role):
    process_sql("CREATE ROLE %s" % role, engine)
    return True

def get_wrds_tables(schema, wrds_id=None):

    from sqlalchemy import MetaData

    if not wrds_id:
        wrds_id = getenv("WRDS_ID")

    wrds_engine = create_engine("postgresql://%s@wrds-pgdata.wharton.upenn.edu:9737/wrds" % wrds_id,
                                connect_args = {'sslmode':'require'})

    metadata = MetaData(wrds_engine, schema=schema)
    metadata.reflect(schema=schema, autoload=True)
  
    table_list = [key.name for key in metadata.tables.values()]
    wrds_engine.dispose()
    return table_list

def get_contents(table_name, schema, wrds_id=None):
        
    sas_code = make_sas_code(table_name=table_name, \
                             schema=schema, wrds_id=wrds_id)
    
    # Run the SAS code on the WRDS server and get the result
    df = sas_to_pandas(sas_code, wrds_id)
    df['postgres_type'] = df.apply(code_row, axis=1)
    df['name'] = [name.lower() for name in df['name']]
    return df

def pq_types(table_name, sas_schema, wrds_id, col_types):
    # Get names and data types
    df_info = get_contents(table_name, sas_schema, wrds_id)
    names = [name for name in df_info['name']]
    dtypes = dict(zip(df_info['name'], df_info['postgres_type']))
    if col_types:
        for key in col_types.keys():
            dtypes[key] = col_types[key]
    return {'dtypes': dtypes, 'names': names}

def get_pq_file(table_name, schema, data_dir=os.getenv("DATA_DIR"), 
                sas_schema=None, alt_table_name=None):
    data_dir = os.path.expanduser(data_dir)
    
    if not sas_schema:
        sas_schema = schema
    
    if not alt_table_name:
        alt_table_name = table_name
    
    schema_dir = Path(data_dir, schema)

    if not os.path.exists(schema_dir):
        os.makedirs(schema_dir)
    pq_file = Path(data_dir, schema, table_name).with_suffix('.parquet')
    return pq_file

<<<<<<< HEAD
    modified = get_modified_str(table_name, sas_schema, wrds_id, encoding=encoding,rpath=rpath)
    
    if os.path.exists(pq_file):
        pq_modified = get_modified_pq(pq_file)
    else:
        pq_modified = ""
=======
def wrds_to_parquet(table_name, schema, host=os.getenv("PGHOST"), 
                    dbname=os.getenv("PGDATABASE"),
                    wrds_id=os.getenv("WRDS_ID"), 
                    data_dir=os.getenv("DATA_DIR"),
                    memory_limit = "1GB",
                    fix_missing=False, fix_cr=False, drop="", keep="", 
                    obs="", rename="", alt_table_name=None, encoding="utf-8", 
                    col_types=None, create_roles=True, sas_schema=None, 
                    sas_encoding=None, date_format="%Y%m%d", force=False, fpath=None, rpath=None):
    
    if not sas_schema:
        sas_schema = schema
        
    pq_file = get_pq_file(table_name=table_name, schema=schema, 
                          data_dir=data_dir, sas_schema=sas_schema, 
                          alt_table_name=alt_table_name)
                
    modified = get_modified_str(table_name=table_name, 
                                sas_schema=sas_schema, wrds_id=wrds_id, 
                                encoding=encoding, rpath=rpath)
    
    pq_modified = get_modified_pq(pq_file)
>>>>>>> d34c4bd3
        
    if modified == pq_modified and not force and not fpath:
        print(schema + "." + alt_table_name + " already up to date")
        return False
    if force:
        print("Forcing update based on user request.")
    else:
        print("Updated %s.%s is available." % (schema, alt_table_name))
        print("Getting from WRDS.\n")
    
    types = pq_types(table_name=table_name, sas_schema=sas_schema, 
                     wrds_id=wrds_id, col_types=col_types)
    names = types['names']
    dtypes = types['dtypes']

    print("Saving data to temporary CSV.")
    csv_file = tempfile.NamedTemporaryFile(suffix = ".csv.gz").name
    wrds_to_csv(table_name, schema, csv_file, 
                wrds_id=wrds_id, 
                fix_missing=fix_missing, 
                fix_cr=fix_cr, 
                drop=drop, keep=keep, 
                obs=obs, rename=rename,
                encoding=encoding, 
                sas_schema=sas_schema, 
                sas_encoding=sas_encoding)
    print("Converting temporary CSV to parquet.")
    csv_to_pq(csv_file, pq_file, names, dtypes, modified, date_format)
    return True

def wrds_to_csv(table_name, schema, csv_file=None, 
                wrds_id=os.getenv("WRDS_ID"),
                data_dir=os.getenv("DATA_DIR"),
                fix_missing=False, fix_cr=False, drop="", keep="", 
                obs="", rename="", encoding="utf-8", 
                sas_schema=None, 
                sas_encoding=None, force=False, fpath=None, rpath=None):
        
    if not sas_schema:
        sas_schema = schema
        
          
    if not csv_file:
        
        schema_dir = Path(data_dir, schema)
    
        if not os.path.exists(schema_dir):
            os.makedirs(schema_dir)
        
        csv_file = Path(data_dir, schema, table_name).with_suffix('.csv.gz')
        # Extract the date-time part from the modified string
        modified = get_modified_str(table_name, sas_schema, wrds_id, encoding=encoding,rpath=rpath)
        
        
       
        if os.path.exists(csv_file):
            csv_modified = get_modified_csv(csv_file)
        else:
            csv_modified = ""
            
        if modified == csv_modified and not force and not fpath:
            print(schema + "." + table_name + " already up to date")
            return False
        if force:
            print("Forcing update based on user request.")
        else:
            print("Updated %s.%s is available." % (schema, table_name))
            print("Getting from WRDS.\n")
        print("Saving data to " + str(csv_file) + ".")    
        date_time_str = modified.split("Last modified: ")[1]
        # print("last modified:"+ date_time_str)
        
        # Convert date_time_str to a timestamp
        modified_time = time.mktime(datetime.strptime(date_time_str, "%m/%d/%Y %H:%M:%S").timetuple())
    
        
        
        p = get_wrds_process(table_name=table_name, 
                         schema=sas_schema, wrds_id=wrds_id,
                         drop=drop, keep=keep, fix_cr=fix_cr, 
                         fix_missing=fix_missing, obs=obs, rename=rename,
                         encoding=encoding, sas_encoding=sas_encoding)
        with gzip.GzipFile(csv_file, mode='wb') as f:
            shutil.copyfileobj(p, f)
        # Get the current time for access time
        current_time = time.time()    
        # Update the last-modified timestamp of the CSV file
        os.utime(csv_file, (current_time, modified_time))    
        return True

    p = get_wrds_process(table_name=table_name, 
                         schema=sas_schema, wrds_id=wrds_id,
                         drop=drop, keep=keep, fix_cr=fix_cr, 
                         fix_missing=fix_missing, obs=obs, rename=rename,
                         encoding=encoding, sas_encoding=sas_encoding)
    with gzip.GzipFile(csv_file, mode='wb') as f:
        shutil.copyfileobj(p, f)
        
def get_modified_csv(file_name):
     # Get the last-modified time in seconds since the epoch, convert to date and format as str
    
    last_modified = datetime.fromtimestamp(os.path.getmtime(file_name)).strftime("Last modified: %m/%d/%Y %H:%M:%S")

    # Format the datetime object as per the specified format
    # last_modified = last_modified_datetime.strftime("Last modified: %m/%d/%Y %H:%M:%S")
    
    return last_modified
  
def get_modified_pq(file_name):
    if os.path.exists(file_name):
        md = pq.read_schema(file_name)
        schema_md = md.metadata
        if not schema_md:
            return ''
        if b'last_modified' in schema_md.keys():
            last_modified = schema_md[b'last_modified'].decode('utf-8')
        else:
            last_modified = ''
    else:
        last_modified = ''
    return last_modified

def wrds_csv_to_pq(table_name, schema, csv_file, pq_file, 
                   wrds_id=os.getenv("WRDS_ID"),date_format="%Y%m%d", 
                   row_group_size = 1048576):
    types = pq_types(table_name, sas_schema, wrds_id)
    names = types['names']
    dtypes = types['dtypes']
    csv_to_pq(csv_file, pq_file, names, dtypes, modified, date_format)

def csv_to_pq(csv_file, pq_file, names, dtypes, modified, date_format,
              row_group_size = 1048576):
    with duckdb.connect() as con:
        df = con.from_csv_auto(csv_file,
                               compression = "gzip",
                               date_format = date_format,
                               names = names,
                               header = True,
                               dtype = dtypes)
        df_arrow = df.arrow()
        my_metadata = df_arrow.schema.with_metadata({b'last_modified': modified.encode()})
        to_write = df_arrow.cast(my_metadata)
        pq.write_table(to_write, pq_file, row_group_size = row_group_size)<|MERGE_RESOLUTION|>--- conflicted
+++ resolved
@@ -683,14 +683,6 @@
     pq_file = Path(data_dir, schema, table_name).with_suffix('.parquet')
     return pq_file
 
-<<<<<<< HEAD
-    modified = get_modified_str(table_name, sas_schema, wrds_id, encoding=encoding,rpath=rpath)
-    
-    if os.path.exists(pq_file):
-        pq_modified = get_modified_pq(pq_file)
-    else:
-        pq_modified = ""
-=======
 def wrds_to_parquet(table_name, schema, host=os.getenv("PGHOST"), 
                     dbname=os.getenv("PGDATABASE"),
                     wrds_id=os.getenv("WRDS_ID"), 
@@ -713,7 +705,6 @@
                                 encoding=encoding, rpath=rpath)
     
     pq_modified = get_modified_pq(pq_file)
->>>>>>> d34c4bd3
         
     if modified == pq_modified and not force and not fpath:
         print(schema + "." + alt_table_name + " already up to date")
